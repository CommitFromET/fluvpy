--- conflicted
+++ resolved
@@ -311,42 +311,6 @@
             font-size: 11px;
             color: #856404;
         }
-
-        .slider-container {
-            margin: 10px 0;
-        }
-
-        .slider-container label {
-            display: block;
-            font-size: 12px;
-            color: #333;
-            margin-bottom: 5px;
-        }
-
-        .slider-container input[type="range"] {
-            width: 100%;
-            margin: 5px 0;
-        }
-
-        .slider-value {
-            font-size: 11px;
-            color: #666;
-            text-align: center;
-        }
-
-        .scale-control {
-            background: #e8f5e8;
-            border: 1px solid #4caf50;
-            padding: 10px;
-            border-radius: 5px;
-            margin-bottom: 15px;
-        }
-
-        .scale-control h3 {
-            margin: 0 0 10px 0;
-            color: #2e7d32;
-            font-size: 14px;
-        }
     </style>
 </head>
 <body>
@@ -387,16 +351,6 @@
                 <p>Load time: <span id="load-time">-</span></p>
             </div>
 
-            <div class="control-group scale-control" style="display: none;" id="scale-controls">
-                <h3>Vertical Scale Control</h3>
-                <div class="slider-container">
-                    <label for="z-scale-slider">Z-axis Scale Factor:</label>
-                    <input type="range" id="z-scale-slider" min="0.1" max="5.0" step="0.1" value="1.0">
-                    <div class="slider-value" id="z-scale-value">1.0x</div>
-                </div>
-                <button onclick="resetZScale()">Reset Scale</button>
-            </div>
-
             <div class="control-group" id="visibility-controls" style="display: none;">
                 <h3>Surface Visibility</h3>
                 <!-- Dynamic surface controls will be added here -->
@@ -423,7 +377,6 @@
                 <div class="stats-item">Version: <span id="format-version">-</span></div>
                 <div class="stats-item">Data Type: <span id="data-type">-</span></div>
                 <div class="stats-item">Coordinate System: <strong>Z-Up (Right-handed)</strong></div>
-                <div class="stats-item">Z-Scale: <span id="current-z-scale">1.0x</span></div>
             </div>
 
             <div class="stats-section">
@@ -452,7 +405,6 @@
                 <div class="stats-item">• Left drag: Rotate around Z-axis</div>
                 <div class="stats-item">• Scroll: Zoom in/out</div>
                 <div class="stats-item">• Use preset views above</div>
-                <div class="stats-item">• Adjust Z-scale with slider</div>
             </div>
         </div>
 
@@ -472,34 +424,9 @@
 
         // GitHub URLs for data loading
         const GITHUB_URLS = [
-
-<<<<<<< HEAD
             'https://raw.githubusercontent.com/CommitFromET/fluvpy/master/web_data/data3.bin',
             'https://cdn.jsdelivr.net/gh/CommitFromET/fluvpy@master/web_data/data3.bin'
-=======
-            'https://raw.githubusercontent.com/CommitFromET/fluvpy/master/web_data/data2.bin',
-            'https://cdn.jsdelivr.net/gh/CommitFromET/fluvpy@master/web_data/data2.bin'
->>>>>>> 478ff619
-
         ];
-
-        // Global variables
-        let scene, camera, renderer;
-        let surfaceGroups = {};
-        let wireframeMode = false;
-        let polygonData = null;
-        let dataBounds = null;
-        let isMouseDown = false;
-        let mouseX = 0, mouseY = 0;
-        // Changed to Z-axis up angle variable naming
-        let azimuth = 0;    // Horizontal rotation angle (around Z-axis)
-        let elevation = 0;  // Vertical angle (from XY plane upward)
-        let cameraRadius = 1000;
-        let debugMode = false;
-        let fileMetadata = {};
-        let zScale = 1.0;   // Z-axis scale factor
-        let axisGroup = null;  // For coordinate axes
-        let gridGroup = null;  // For grid lines
 
         // Show error message
         function showError(title, message, details = '') {
@@ -567,6 +494,21 @@
             return typeof THREE !== 'undefined';
         }
 
+        // Global variables
+        let scene, camera, renderer;
+        let surfaceGroups = {};
+        let wireframeMode = false;
+        let polygonData = null;
+        let dataBounds = null;
+        let isMouseDown = false;
+        let mouseX = 0, mouseY = 0;
+        // Changed to Z-axis up angle variable naming
+        let azimuth = 0;    // Horizontal rotation angle (around Z-axis)
+        let elevation = 0;  // Vertical angle (from XY plane upward)
+        let cameraRadius = 1000;
+        let debugMode = false;
+        let fileMetadata = {};
+
         // Debug logging
         function debugLog(message) {
             console.log('[DEBUG]', message);
@@ -578,783 +520,6 @@
                 }
             }
         }
-
-        // Z-scale control functions
-        function setupZScaleControl() {
-            const slider = document.getElementById('z-scale-slider');
-            const valueDisplay = document.getElementById('z-scale-value');
-
-            slider.addEventListener('input', function() {
-                zScale = parseFloat(this.value);
-                valueDisplay.textContent = zScale.toFixed(1) + 'x';
-                document.getElementById('current-z-scale').textContent = zScale.toFixed(1) + 'x';
-                applyZScale();
-                debugLog(`Z-scale changed to: ${zScale.toFixed(1)}x`);
-            });
-        }
-
-        function resetZScale() {
-            zScale = 1.0;
-            document.getElementById('z-scale-slider').value = '1.0';
-            document.getElementById('z-scale-value').textContent = '1.0x';
-            document.getElementById('current-z-scale').textContent = '1.0x';
-            applyZScale();
-            debugLog('Z-scale reset to 1.0x');
-        }
-
-        function applyZScale() {
-            if (!polygonData) return;
-
-            Object.values(surfaceGroups).forEach(group => {
-                group.scale.z = zScale;
-            });
-
-            // Update coordinate axes with new scale
-            if (axisGroup) {
-                updateCoordinateAxes();
-            }
-
-            updateCameraPosition();
-        }
-
-        // Validate data structure
-        function validateData(data) {
-            if (!data || typeof data !== 'object') {
-                throw new Error('Invalid data structure: not an object');
-            }
-
-            if (!data.metadata) {
-                throw new Error('Missing metadata section');
-            }
-
-            if (!data.surfaces || !Array.isArray(data.surfaces)) {
-                throw new Error('Missing or invalid surfaces array');
-            }
-
-            // Validate each surface
-            for (let i = 0; i < data.surfaces.length; i++) {
-                const surface = data.surfaces[i];
-                if (!surface.vertices || !Array.isArray(surface.vertices)) {
-                    throw new Error(`Surface ${i}: missing or invalid vertices array`);
-                }
-                if (!surface.faces || !Array.isArray(surface.faces)) {
-                    throw new Error(`Surface ${i}: missing or invalid faces array`);
-                }
-                if (!surface.facies_name) {
-                    throw new Error(`Surface ${i}: missing facies_name`);
-                }
-            }
-
-            debugLog(`Validation passed: ${data.surfaces.length} surfaces found`);
-            return true;
-        }
-
-        // Calculate global bounds
-        function calculateGlobalBounds(data) {
-            let minX = Infinity, maxX = -Infinity;
-            let minY = Infinity, maxY = -Infinity;
-            let minZ = Infinity, maxZ = -Infinity;
-
-            data.surfaces.forEach(surface => {
-                surface.vertices.forEach(vertex => {
-                    const [x, y, z] = vertex;
-                    minX = Math.min(minX, x);
-                    maxX = Math.max(maxX, x);
-                    minY = Math.min(minY, y);
-                    maxY = Math.max(maxY, y);
-                    minZ = Math.min(minZ, z);
-                    maxZ = Math.max(maxZ, z);
-                });
-            });
-
-            if (!data.metadata.global_bounds) {
-                data.metadata.global_bounds = {
-                    min: { x: minX, y: minY, z: minZ },
-                    max: { x: maxX, y: maxY, z: maxZ },
-                    size: {
-                        x: maxX - minX,
-                        y: maxY - minY,
-                        z: maxZ - minZ
-                    }
-                };
-            }
-
-            debugLog(`Global bounds calculated: ${JSON.stringify(data.metadata.global_bounds.size)}`);
-        }
-
-        // Update data bounds for camera
-        function updateDataBounds() {
-            if (!polygonData || !polygonData.metadata.global_bounds) return;
-
-            const bounds = polygonData.metadata.global_bounds;
-            dataBounds = {
-                min: bounds.min,
-                max: bounds.max,
-                center: {
-                    x: (bounds.min.x + bounds.max.x) / 2,
-                    y: (bounds.min.y + bounds.max.y) / 2,
-                    z: (bounds.min.z + bounds.max.z) / 2
-                },
-                size: bounds.size
-            };
-
-            const maxSize = Math.max(bounds.size.x, bounds.size.y, bounds.size.z);
-            cameraRadius = maxSize * 1.5;
-            debugLog(`Camera radius set to: ${cameraRadius.toFixed(1)}`);
-        }
-
-        // Update info panel
-        function updateInfoPanel() {
-            if (!polygonData) return;
-
-            const meta = polygonData.metadata;
-            const stats = meta.total_statistics || {};
-
-            // Model info
-            document.getElementById('data-format').textContent = fileMetadata.type.toUpperCase();
-            document.getElementById('realization').textContent = meta.realization || '-';
-            document.getElementById('format-version').textContent = meta.format_version || '-';
-            document.getElementById('data-type').textContent = meta.data_type || '-';
-            document.getElementById('current-z-scale').textContent = zScale.toFixed(1) + 'x';
-
-            // Surface stats
-            document.getElementById('total-surfaces').textContent = (stats.total_surfaces || polygonData.surfaces.length).toLocaleString();
-            document.getElementById('total-vertices').textContent = (stats.total_vertices || 0).toLocaleString();
-            document.getElementById('total-faces').textContent = (stats.total_faces || 0).toLocaleString();
-
-            // Model bounds
-            if (meta.global_bounds) {
-                const bounds = meta.global_bounds;
-                document.getElementById('model-size').textContent =
-                    `${bounds.size.x.toFixed(0)}×${bounds.size.y.toFixed(0)}×${bounds.size.z.toFixed(0)}`;
-                document.getElementById('model-center').textContent =
-                    `(${((bounds.min.x + bounds.max.x) / 2).toFixed(1)}, ${((bounds.min.y + bounds.max.y) / 2).toFixed(1)}, ${((bounds.min.z + bounds.max.z) / 2).toFixed(1)})`;
-            }
-
-            // Performance info
-            document.getElementById('parse-time').textContent = meta.parse_time_ms ? `${meta.parse_time_ms.toFixed(1)}ms` : '-';
-            document.getElementById('render-time').textContent = fileMetadata.renderTime ? `${fileMetadata.renderTime.toFixed(1)}ms` : '-';
-
-            // Estimate memory usage
-            const totalVertices = stats.total_vertices || 0;
-            const totalFaces = stats.total_faces || 0;
-            const estimatedMemoryMB = ((totalVertices * 12) + (totalFaces * 12)) / (1024 * 1024);
-            document.getElementById('memory-usage').textContent = `~${estimatedMemoryMB.toFixed(1)}MB`;
-
-            // Surface details
-            const detailsDiv = document.getElementById('surface-details');
-            detailsDiv.innerHTML = '';
-            polygonData.surfaces.forEach(surface => {
-                const div = document.createElement('div');
-                div.className = 'stats-item';
-                div.innerHTML = `${surface.facies_name}: ${surface.statistics.vertex_count.toLocaleString()} vertices, ${surface.statistics.face_count.toLocaleString()} faces`;
-                detailsDiv.appendChild(div);
-            });
-
-            // Update file info
-            document.getElementById('current-data-source').textContent = `${fileMetadata.name} (${fileMetadata.source})`;
-            document.getElementById('file-format').textContent = fileMetadata.type.toUpperCase();
-            document.getElementById('file-format').className = `format-indicator format-${fileMetadata.type}`;
-            document.getElementById('file-size').textContent = `${(fileMetadata.size / 1024 / 1024).toFixed(2)} MB`;
-            document.getElementById('load-time').textContent = `${fileMetadata.loadTime.toFixed(0)}ms`;
-        }
-
-        // Create visibility controls
-        function createVisibilityControls() {
-            if (!polygonData) return;
-
-            const controlsDiv = document.getElementById('visibility-controls');
-            controlsDiv.innerHTML = '<h3>Surface Visibility</h3>';
-
-            polygonData.surfaces.forEach((surface, index) => {
-                const container = document.createElement('div');
-                container.className = 'checkbox-container';
-
-                const checkbox = document.createElement('input');
-                checkbox.type = 'checkbox';
-                checkbox.id = `surface-${index}`;
-                checkbox.checked = true;
-                checkbox.addEventListener('change', (e) => {
-                    if (surfaceGroups[surface.facies_name]) {
-                        surfaceGroups[surface.facies_name].visible = e.target.checked;
-                    }
-                });
-
-                const colorIndicator = document.createElement('div');
-                colorIndicator.className = 'color-indicator';
-                colorIndicator.style.backgroundColor = surface.color;
-
-                const label = document.createElement('label');
-                label.setAttribute('for', `surface-${index}`);
-                label.textContent = surface.facies_name;
-
-                const stats = document.createElement('span');
-                stats.className = 'surface-stats';
-                stats.textContent = `(${surface.statistics.face_count} faces)`;
-
-                container.appendChild(checkbox);
-                container.appendChild(colorIndicator);
-                container.appendChild(label);
-                container.appendChild(stats);
-
-                controlsDiv.appendChild(container);
-            });
-
-            controlsDiv.style.display = 'block';
-        }
-
-        // Initialize Three.js scene
-        function initScene() {
-            debugLog('Initializing scene...');
-
-            if (!window.THREE) {
-                throw new Error('THREE.js is not available');
-            }
-
-            // Scene
-            scene = new THREE.Scene();
-            scene.background = new THREE.Color(0xf0f0f0);
-
-            // Camera
-            camera = new THREE.PerspectiveCamera(60, window.innerWidth / window.innerHeight, 1, 20000);
-
-            // Renderer
-            const canvas = document.getElementById('renderer');
-            if (!canvas) {
-                throw new Error('Canvas element not found');
-            }
-
-            renderer = new THREE.WebGLRenderer({
-                canvas: canvas,
-                antialias: true
-            });
-            renderer.setSize(window.innerWidth, window.innerHeight);
-            renderer.shadowMap.enabled = true;
-            renderer.shadowMap.type = THREE.PCFSoftShadowMap;
-
-            // Lighting
-            const ambientLight = new THREE.AmbientLight(0x404040, 0.4);
-            scene.add(ambientLight);
-
-            const directionalLight1 = new THREE.DirectionalLight(0xffffff, 0.8);
-            directionalLight1.position.set(1000, 1000, 1000);
-            scene.add(directionalLight1);
-
-            const directionalLight2 = new THREE.DirectionalLight(0xffffff, 0.4);
-            directionalLight2.position.set(-1000, -1000, 500);
-            scene.add(directionalLight2);
-
-            // Controls
-            setupControls();
-            setupZScaleControl();
-
-            // Handle window resize
-            window.addEventListener('resize', onWindowResize, false);
-
-            debugLog('Scene initialized successfully');
-        }
-
-        // Enhanced orbit controls
-        function setupControls() {
-            const canvas = renderer.domElement;
-
-            canvas.addEventListener('mousedown', onMouseDown);
-            canvas.addEventListener('mousemove', onMouseMove);
-            canvas.addEventListener('mouseup', onMouseUp);
-            canvas.addEventListener('wheel', onMouseWheel);
-            canvas.addEventListener('contextmenu', (e) => e.preventDefault());
-        }
-
-        function onMouseDown(event) {
-            isMouseDown = true;
-            mouseX = event.clientX;
-            mouseY = event.clientY;
-        }
-
-        function onMouseMove(event) {
-            if (!isMouseDown) return;
-
-            const deltaX = event.clientX - mouseX;
-            const deltaY = event.clientY - mouseY;
-
-            // Updated for Z-axis up angle control
-            azimuth += deltaX * 0.01;  // Horizontal rotation (around Z-axis)
-            elevation -= deltaY * 0.01; // Vertical rotation (elevation angle)
-
-            // Limit elevation range (-90° to +90°)
-            elevation = Math.max(-Math.PI/2 + 0.1, Math.min(Math.PI/2 - 0.1, elevation));
-
-            updateCameraPosition();
-
-            mouseX = event.clientX;
-            mouseY = event.clientY;
-        }
-
-        function onMouseUp() {
-            isMouseDown = false;
-        }
-
-        function onMouseWheel(event) {
-            const scale = event.deltaY > 0 ? 1.1 : 0.9;
-            cameraRadius *= scale;
-            cameraRadius = Math.max(10, Math.min(5000, cameraRadius));
-            updateCameraPosition();
-            event.preventDefault();
-        }
-
-        // Modified for Z-axis up camera position calculation
-        function updateCameraPosition() {
-            if (!dataBounds) return;
-
-            const centerX = dataBounds.center.x;
-            const centerY = dataBounds.center.y;
-            const centerZ = dataBounds.center.z;
-
-            // Z-axis up spherical coordinate system
-            // elevation: angle from XY plane upward (-π/2 to π/2)
-            // azimuth: horizontal rotation around Z-axis
-            camera.position.x = centerX + cameraRadius * Math.cos(elevation) * Math.cos(azimuth);
-            camera.position.y = centerY + cameraRadius * Math.cos(elevation) * Math.sin(azimuth);
-            camera.position.z = centerZ + cameraRadius * Math.sin(elevation);
-
-            camera.lookAt(centerX, centerY, centerZ);
-
-            // Set camera's up vector to positive Z-axis
-            camera.up.set(0, 0, 1);
-        }
-
-        // Create 3D visualization
-        function createVisualization() {
-            if (!polygonData) return;
-
-            const renderStart = performance.now();
-            debugLog('Creating 3D visualization from surface data...');
-
-            // Clear existing surfaces
-            Object.values(surfaceGroups).forEach(group => {
-                scene.remove(group);
-            });
-            surfaceGroups = {};
-
-            // Create surfaces
-            polygonData.surfaces.forEach(surfaceData => {
-                createSurfaceFromData(surfaceData);
-            });
-
-            calculateGlobalBounds(polygonData);
-            updateDataBounds();
-            resetCamera();
-            addCoordinateHelpers();
-            createVisibilityControls();
-            updateInfoPanel();
-
-            fileMetadata.renderTime = performance.now() - renderStart;
-
-            // Show UI elements
-            document.getElementById('data-source-info').style.display = 'block';
-            document.getElementById('scale-controls').style.display = 'block';
-            document.getElementById('view-controls').style.display = 'block';
-            document.getElementById('info').style.display = 'block';
-
-            debugLog('3D visualization created successfully');
-        }
-
-        // Create surface mesh from data
-        function createSurfaceFromData(surfaceData) {
-            const { facies_name, vertices, faces, color } = surfaceData;
-
-            debugLog(`Creating surface: ${facies_name} with ${vertices.length} vertices, ${faces.length} faces`);
-
-            // Create geometry
-            const geometry = new THREE.BufferGeometry();
-
-            // Convert vertices to Float32Array
-            const verticesArray = new Float32Array(vertices.length * 3);
-            for (let i = 0; i < vertices.length; i++) {
-                verticesArray[i * 3] = vertices[i][0];
-                verticesArray[i * 3 + 1] = vertices[i][1];
-                verticesArray[i * 3 + 2] = vertices[i][2];
-            }
-
-            // Convert faces to indices array
-            const indicesArray = new Uint32Array(faces.length * 3);
-            for (let i = 0; i < faces.length; i++) {
-                indicesArray[i * 3] = faces[i][0];
-                indicesArray[i * 3 + 1] = faces[i][1];
-                indicesArray[i * 3 + 2] = faces[i][2];
-            }
-
-            geometry.setAttribute('position', new THREE.BufferAttribute(verticesArray, 3));
-            geometry.setIndex(new THREE.BufferAttribute(indicesArray, 1));
-            geometry.computeVertexNormals();
-
-            // Create material
-            const material = new THREE.MeshLambertMaterial({
-                color: color,
-                side: THREE.DoubleSide,
-                transparent: false,
-                opacity: 1.0
-            });
-
-            // Create mesh
-            const mesh = new THREE.Mesh(geometry, material);
-
-            // Create group for this surface
-            const group = new THREE.Group();
-            group.add(mesh);
-            group.name = facies_name;
-
-            surfaceGroups[facies_name] = group;
-            scene.add(group);
-
-            debugLog(`Surface ${facies_name} created successfully`);
-        }
-
-
-        function resetCamera() {
-            if (!dataBounds) return;
-            azimuth = Math.PI / 4;
-            elevation = Math.PI / 6;
-            cameraRadius = Math.max(dataBounds.size.x, dataBounds.size.y, dataBounds.size.z) * 1.8;
-            updateCameraPosition();
-            debugLog('Camera reset to default view (Z-up)');
-        }
-
-        function topView() {
-            if (!dataBounds) return;
-            azimuth = 0;
-            elevation = Math.PI / 2 - 0.1;
-            cameraRadius = Math.max(dataBounds.size.x, dataBounds.size.y) * 1.2;
-            updateCameraPosition();
-            debugLog('Camera set to top view (Z+)');
-        }
-
-        function bottomView() {
-            if (!dataBounds) return;
-            azimuth = 0;
-            elevation = -Math.PI / 2 + 0.1;
-            cameraRadius = Math.max(dataBounds.size.x, dataBounds.size.y) * 1.2;
-            updateCameraPosition();
-            debugLog('Camera set to bottom view (Z-)');
-        }
-
-        function sideView() {
-            if (!dataBounds) return;
-            azimuth = Math.PI / 2;
-            elevation = 0;
-            cameraRadius = Math.max(dataBounds.size.x, dataBounds.size.z) * 1.5;
-            updateCameraPosition();
-            debugLog('Camera set to side view (Y+)');
-        }
-
-        function frontView() {
-            if (!dataBounds) return;
-            azimuth = 0;   // 0 degrees, looking along positive X direction
-            elevation = 0; // horizontal
-            cameraRadius = Math.max(dataBounds.size.y, dataBounds.size.z) * 1.5;
-            updateCameraPosition();
-            debugLog('Camera set to front view (X+)');
-        }
-
-        function backView() {
-            if (!dataBounds) return;
-            azimuth = Math.PI;
-            elevation = 0;
-            cameraRadius = Math.max(dataBounds.size.y, dataBounds.size.z) * 1.5;
-            updateCameraPosition();
-            debugLog('Camera set to back view (X-)');
-        }
-
-        // Create text texture
-        function createTextTexture(text, fontSize = 64, color = '#000000') {
-            const canvas = document.createElement('canvas');
-            const context = canvas.getContext('2d');
-
-            canvas.width = 256;
-            canvas.height = 128;
-
-            context.font = `${fontSize}px Arial`;
-            context.fillStyle = color;
-            context.textAlign = 'center';
-            context.textBaseline = 'middle';
-
-            context.clearRect(0, 0, canvas.width, canvas.height);
-            context.fillText(text, canvas.width / 2, canvas.height / 2);
-
-            const texture = new THREE.CanvasTexture(canvas);
-            texture.minFilter = THREE.LinearFilter;
-            texture.wrapS = THREE.ClampToEdgeWrapping;
-            texture.wrapT = THREE.ClampToEdgeWrapping;
-
-            return texture;
-        }
-
-        // Enhanced coordinate axis display for Z-axis up with detailed labeling
-        function addCoordinateHelpers() {
-            if (!dataBounds) return;
-
-            // Remove existing axis group if it exists
-            if (axisGroup) {
-                scene.remove(axisGroup);
-            }
-            if (gridGroup) {
-                scene.remove(gridGroup);
-            }
-
-            axisGroup = new THREE.Group();
-            gridGroup = new THREE.Group();
-
-            const bounds = dataBounds;
-            const axisLength = Math.min(bounds.size.x, bounds.size.y, bounds.size.z) * 0.4;
-            const arrowLength = axisLength * 0.1;
-            const arrowRadius = axisLength * 0.02;
-
-            // Origin set at data bottom center
-            const origin = {
-                x: bounds.center.x,
-                y: bounds.center.y,
-                z: bounds.min.z - bounds.size.z * 0.1
-            };
-
-            // X-axis (red) - East-West direction
-            const xAxisGroup = new THREE.Group();
-            const xGeometry = new THREE.CylinderGeometry(axisLength * 0.005, axisLength * 0.005, axisLength, 8);
-            const xMaterial = new THREE.MeshLambertMaterial({ color: 0xff0000 });
-            const xAxis = new THREE.Mesh(xGeometry, xMaterial);
-            xAxis.position.set(origin.x + axisLength / 2, origin.y, origin.z);
-            xAxis.rotation.z = -Math.PI / 2;  // horizontal direction
-            xAxisGroup.add(xAxis);
-
-            const xArrowGeometry = new THREE.ConeGeometry(arrowRadius, arrowLength, 8);
-            const xArrow = new THREE.Mesh(xArrowGeometry, xMaterial);
-            xArrow.position.set(origin.x + axisLength, origin.y, origin.z);
-            xArrow.rotation.z = -Math.PI / 2;
-            xAxisGroup.add(xArrow);
-
-            const xLabelTexture = createTextTexture('X (East)', 36, '#ff0000');
-            const xLabelMaterial = new THREE.SpriteMaterial({ map: xLabelTexture });
-            const xLabel = new THREE.Sprite(xLabelMaterial);
-            xLabel.position.set(origin.x + axisLength * 1.3, origin.y, origin.z);
-            xLabel.scale.set(axisLength * 0.4, axisLength * 0.2, 1);
-            xAxisGroup.add(xLabel);
-
-            // Add X-axis coordinate values
-            const xSteps = 5;
-            const xStepSize = bounds.size.x / xSteps;
-            for (let i = 0; i <= xSteps; i++) {
-                const xValue = bounds.min.x + i * xStepSize;
-                const xPos = origin.x + (xValue - bounds.center.x);
-
-                if (Math.abs(xValue - bounds.center.x) > bounds.size.x * 0.1) { // Skip center value to avoid overlap
-                    // Grid line
-                    const gridGeometry = new THREE.BufferGeometry();
-                    const gridVertices = new Float32Array([
-                        xPos, bounds.min.y, origin.z,
-                        xPos, bounds.max.y, origin.z
-                    ]);
-                    gridGeometry.setAttribute('position', new THREE.BufferAttribute(gridVertices, 3));
-                    const gridMaterial = new THREE.LineBasicMaterial({ color: 0xcccccc, opacity: 0.3, transparent: true });
-                    const gridLine = new THREE.Line(gridGeometry, gridMaterial);
-                    gridGroup.add(gridLine);
-                }
-
-                // Value label
-                const valueTexture = createTextTexture(xValue.toFixed(0), 24, '#666666');
-                const valueMaterial = new THREE.SpriteMaterial({ map: valueTexture });
-                const valueLabel = new THREE.Sprite(valueMaterial);
-                valueLabel.position.set(xPos, origin.y - bounds.size.y * 0.1, origin.z);
-                valueLabel.scale.set(axisLength * 0.2, axisLength * 0.1, 1);
-                xAxisGroup.add(valueLabel);
-            }
-
-            axisGroup.add(xAxisGroup);
-
-            // Y-axis (green) - North-South direction
-            const yAxisGroup = new THREE.Group();
-            const yGeometry = new THREE.CylinderGeometry(axisLength * 0.005, axisLength * 0.005, axisLength, 8);
-            const yMaterial = new THREE.MeshLambertMaterial({ color: 0x00ff00 });
-            const yAxis = new THREE.Mesh(yGeometry, yMaterial);
-            yAxis.position.set(origin.x, origin.y + axisLength / 2, origin.z);
-            yAxis.rotation.x = Math.PI / 2;  // along Y direction
-            yAxisGroup.add(yAxis);
-
-            const yArrowGeometry = new THREE.ConeGeometry(arrowRadius, arrowLength, 8);
-            const yArrow = new THREE.Mesh(yArrowGeometry, yMaterial);
-            yArrow.position.set(origin.x, origin.y + axisLength, origin.z);
-            yArrow.rotation.x = Math.PI / 2;
-            yAxisGroup.add(yArrow);
-
-            const yLabelTexture = createTextTexture('Y (North)', 36, '#00ff00');
-            const yLabelMaterial = new THREE.SpriteMaterial({ map: yLabelTexture });
-            const yLabel = new THREE.Sprite(yLabelMaterial);
-            yLabel.position.set(origin.x, origin.y + axisLength * 1.3, origin.z);
-            yLabel.scale.set(axisLength * 0.4, axisLength * 0.2, 1);
-            yAxisGroup.add(yLabel);
-
-            // Add Y-axis coordinate values
-            const ySteps = 5;
-            const yStepSize = bounds.size.y / ySteps;
-            for (let i = 0; i <= ySteps; i++) {
-                const yValue = bounds.min.y + i * yStepSize;
-                const yPos = origin.y + (yValue - bounds.center.y);
-
-                if (Math.abs(yValue - bounds.center.y) > bounds.size.y * 0.1) {
-                    // Grid line
-                    const gridGeometry = new THREE.BufferGeometry();
-                    const gridVertices = new Float32Array([
-                        bounds.min.x, yPos, origin.z,
-                        bounds.max.x, yPos, origin.z
-                    ]);
-                    gridGeometry.setAttribute('position', new THREE.BufferAttribute(gridVertices, 3));
-                    const gridMaterial = new THREE.LineBasicMaterial({ color: 0xcccccc, opacity: 0.3, transparent: true });
-                    const gridLine = new THREE.Line(gridGeometry, gridMaterial);
-                    gridGroup.add(gridLine);
-                }
-
-                // Value label
-                const valueTexture = createTextTexture(yValue.toFixed(0), 24, '#666666');
-                const valueMaterial = new THREE.SpriteMaterial({ map: valueTexture });
-                const valueLabel = new THREE.Sprite(valueMaterial);
-                valueLabel.position.set(origin.x - bounds.size.x * 0.1, yPos, origin.z);
-                valueLabel.scale.set(axisLength * 0.2, axisLength * 0.1, 1);
-                yAxisGroup.add(valueLabel);
-            }
-
-            axisGroup.add(yAxisGroup);
-
-            // Z-axis (blue) - Vertical up
-            const zAxisGroup = new THREE.Group();
-            const zGeometry = new THREE.CylinderGeometry(axisLength * 0.005, axisLength * 0.005, axisLength, 8);
-            const zMaterial = new THREE.MeshLambertMaterial({ color: 0x0000ff });
-            const zAxis = new THREE.Mesh(zGeometry, zMaterial);
-            zAxis.position.set(origin.x, origin.y, origin.z + axisLength / 2);
-            // Z-axis doesn't need rotation, it's already vertical
-            zAxisGroup.add(zAxis);
-
-            const zArrowGeometry = new THREE.ConeGeometry(arrowRadius, arrowLength, 8);
-            const zArrow = new THREE.Mesh(zArrowGeometry, zMaterial);
-            zArrow.position.set(origin.x, origin.y, origin.z + axisLength);
-            zAxisGroup.add(zArrow);
-
-            const zLabelTexture = createTextTexture('Z (Up)', 36, '#0000ff');
-            const zLabelMaterial = new THREE.SpriteMaterial({ map: zLabelTexture });
-            const zLabel = new THREE.Sprite(zLabelMaterial);
-            zLabel.position.set(origin.x, origin.y, origin.z + axisLength * 1.3);
-            zLabel.scale.set(axisLength * 0.4, axisLength * 0.2, 1);
-            zAxisGroup.add(zLabel);
-
-            // Add Z-axis coordinate values
-            const zSteps = 5;
-            const zStepSize = bounds.size.z / zSteps;
-            for (let i = 0; i <= zSteps; i++) {
-                const zValue = bounds.min.z + i * zStepSize;
-                const zPos = origin.z + (zValue - origin.z) + bounds.size.z * 0.1 + (i * zStepSize);
-
-                // Value label
-                const valueTexture = createTextTexture(zValue.toFixed(0), 24, '#666666');
-                const valueMaterial = new THREE.SpriteMaterial({ map: valueTexture });
-                const valueLabel = new THREE.Sprite(valueMaterial);
-                valueLabel.position.set(origin.x + bounds.size.x * 0.1, origin.y, zPos);
-                valueLabel.scale.set(axisLength * 0.2, axisLength * 0.1, 1);
-                zAxisGroup.add(valueLabel);
-            }
-
-            axisGroup.add(zAxisGroup);
-
-            scene.add(axisGroup);
-            scene.add(gridGroup);
-
-            debugLog('Added detailed coordinate axes with Z-up orientation and value labels');
-        }
-
-        // Update coordinate axes when Z-scale changes
-        function updateCoordinateAxes() {
-            // The axes themselves don't scale, but we need to update Z-value labels
-            // This is handled by the applyZScale function which updates the surface groups
-        }
-
-        function toggleWireframe() {
-            wireframeMode = !wireframeMode;
-            Object.values(surfaceGroups).forEach(group => {
-                group.traverse((child) => {
-                    if (child.isMesh) {
-                        child.material.wireframe = wireframeMode;
-                    }
-                });
-            });
-            debugLog(`Wireframe mode: ${wireframeMode ? 'ON' : 'OFF'}`);
-        }
-
-        function toggleDebug() {
-            debugMode = !debugMode;
-            const debugPanel = document.getElementById('debug');
-            debugPanel.style.display = debugMode ? 'block' : 'none';
-
-            if (debugMode) {
-                document.getElementById('debug-content').innerHTML = 'Debug mode enabled (Z-up coordinate system)<br>';
-                debugLog('Debug panel opened');
-            }
-        }
-
-        function onWindowResize() {
-            camera.aspect = window.innerWidth / window.innerHeight;
-            camera.updateProjectionMatrix();
-            renderer.setSize(window.innerWidth, window.innerHeight);
-        }
-
-        function animate() {
-            requestAnimationFrame(animate);
-            renderer.render(scene, camera);
-        }
-
-        // Main initialization function
-        async function initApp() {
-            try {
-                console.log('Initializing Binary Polygon Surface Viewer with Z-up coordinate system...');
-
-                document.getElementById('loading-detail').textContent = 'Loading Three.js library...';
-
-                if (!checkThreeJS()) {
-                    await loadThreeJS();
-                }
-
-                if (!checkThreeJS()) {
-                    throw new Error('Three.js library failed to load');
-                }
-
-                console.log('Three.js loaded successfully, version:', THREE.REVISION);
-
-                document.getElementById('loading-detail').textContent = 'Initializing 3D scene...';
-                initScene();
-
-                // Start animation loop
-                animate();
-
-                // Load data from GitHub
-                document.getElementById('loading-detail').textContent = 'Loading surface data from GitHub...';
-                const data = await loadGitHubData();
-
-                document.getElementById('loading-detail').textContent = 'Processing surface data...';
-                polygonData = data;
-
-                document.getElementById('loading-detail').textContent = 'Creating 3D visualization...';
-                createVisualization();
-
-                // Hide loading indicator
-                document.getElementById('loading').style.display = 'none';
-
-                debugLog('Application initialized successfully with Z-up coordinate system');
-
-            } catch (error) {
-                console.error('Initialization failed:', error);
-                showError('GitHub Loading Failed', error.message, error.stack);
-            }
-        }
-
-        // Start application
-        window.addEventListener('load', initApp);
-
-        // ============= FILE IMPORT CODE (MOVED TO END) =============
 
         // Load data from GitHub URLs
         async function loadGitHubData() {
@@ -1555,6 +720,645 @@
                 surfaces: surfaces
             };
         }
+
+        // Validate data structure
+        function validateData(data) {
+            if (!data || typeof data !== 'object') {
+                throw new Error('Invalid data structure: not an object');
+            }
+
+            if (!data.metadata) {
+                throw new Error('Missing metadata section');
+            }
+
+            if (!data.surfaces || !Array.isArray(data.surfaces)) {
+                throw new Error('Missing or invalid surfaces array');
+            }
+
+            // Validate each surface
+            for (let i = 0; i < data.surfaces.length; i++) {
+                const surface = data.surfaces[i];
+                if (!surface.vertices || !Array.isArray(surface.vertices)) {
+                    throw new Error(`Surface ${i}: missing or invalid vertices array`);
+                }
+                if (!surface.faces || !Array.isArray(surface.faces)) {
+                    throw new Error(`Surface ${i}: missing or invalid faces array`);
+                }
+                if (!surface.facies_name) {
+                    throw new Error(`Surface ${i}: missing facies_name`);
+                }
+            }
+
+            debugLog(`Validation passed: ${data.surfaces.length} surfaces found`);
+            return true;
+        }
+
+        // Calculate global bounds
+        function calculateGlobalBounds(data) {
+            let minX = Infinity, maxX = -Infinity;
+            let minY = Infinity, maxY = -Infinity;
+            let minZ = Infinity, maxZ = -Infinity;
+
+            data.surfaces.forEach(surface => {
+                surface.vertices.forEach(vertex => {
+                    const [x, y, z] = vertex;
+                    minX = Math.min(minX, x);
+                    maxX = Math.max(maxX, x);
+                    minY = Math.min(minY, y);
+                    maxY = Math.max(maxY, y);
+                    minZ = Math.min(minZ, z);
+                    maxZ = Math.max(maxZ, z);
+                });
+            });
+
+            if (!data.metadata.global_bounds) {
+                data.metadata.global_bounds = {
+                    min: { x: minX, y: minY, z: minZ },
+                    max: { x: maxX, y: maxY, z: maxZ },
+                    size: {
+                        x: maxX - minX,
+                        y: maxY - minY,
+                        z: maxZ - minZ
+                    }
+                };
+            }
+
+            debugLog(`Global bounds calculated: ${JSON.stringify(data.metadata.global_bounds.size)}`);
+        }
+
+        // Update data bounds for camera
+        function updateDataBounds() {
+            if (!polygonData || !polygonData.metadata.global_bounds) return;
+
+            const bounds = polygonData.metadata.global_bounds;
+            dataBounds = {
+                min: bounds.min,
+                max: bounds.max,
+                center: {
+                    x: (bounds.min.x + bounds.max.x) / 2,
+                    y: (bounds.min.y + bounds.max.y) / 2,
+                    z: (bounds.min.z + bounds.max.z) / 2
+                },
+                size: bounds.size
+            };
+
+            const maxSize = Math.max(bounds.size.x, bounds.size.y, bounds.size.z);
+            cameraRadius = maxSize * 1.5;
+            debugLog(`Camera radius set to: ${cameraRadius.toFixed(1)}`);
+        }
+
+        // Update info panel
+        function updateInfoPanel() {
+            if (!polygonData) return;
+
+            const meta = polygonData.metadata;
+            const stats = meta.total_statistics || {};
+
+            // Model info
+            document.getElementById('data-format').textContent = fileMetadata.type.toUpperCase();
+            document.getElementById('realization').textContent = meta.realization || '-';
+            document.getElementById('format-version').textContent = meta.format_version || '-';
+            document.getElementById('data-type').textContent = meta.data_type || '-';
+
+            // Surface stats
+            document.getElementById('total-surfaces').textContent = (stats.total_surfaces || polygonData.surfaces.length).toLocaleString();
+            document.getElementById('total-vertices').textContent = (stats.total_vertices || 0).toLocaleString();
+            document.getElementById('total-faces').textContent = (stats.total_faces || 0).toLocaleString();
+
+            // Model bounds
+            if (meta.global_bounds) {
+                const bounds = meta.global_bounds;
+                document.getElementById('model-size').textContent =
+                    `${bounds.size.x.toFixed(0)}×${bounds.size.y.toFixed(0)}×${bounds.size.z.toFixed(0)}`;
+                document.getElementById('model-center').textContent =
+                    `(${((bounds.min.x + bounds.max.x) / 2).toFixed(1)}, ${((bounds.min.y + bounds.max.y) / 2).toFixed(1)}, ${((bounds.min.z + bounds.max.z) / 2).toFixed(1)})`;
+            }
+
+            // Performance info
+            document.getElementById('parse-time').textContent = meta.parse_time_ms ? `${meta.parse_time_ms.toFixed(1)}ms` : '-';
+            document.getElementById('render-time').textContent = fileMetadata.renderTime ? `${fileMetadata.renderTime.toFixed(1)}ms` : '-';
+
+            // Estimate memory usage
+            const totalVertices = stats.total_vertices || 0;
+            const totalFaces = stats.total_faces || 0;
+            const estimatedMemoryMB = ((totalVertices * 12) + (totalFaces * 12)) / (1024 * 1024);
+            document.getElementById('memory-usage').textContent = `~${estimatedMemoryMB.toFixed(1)}MB`;
+
+            // Surface details
+            const detailsDiv = document.getElementById('surface-details');
+            detailsDiv.innerHTML = '';
+            polygonData.surfaces.forEach(surface => {
+                const div = document.createElement('div');
+                div.className = 'stats-item';
+                div.innerHTML = `${surface.facies_name}: ${surface.statistics.vertex_count.toLocaleString()} vertices, ${surface.statistics.face_count.toLocaleString()} faces`;
+                detailsDiv.appendChild(div);
+            });
+
+            // Update file info
+            document.getElementById('current-data-source').textContent = `${fileMetadata.name} (${fileMetadata.source})`;
+            document.getElementById('file-format').textContent = fileMetadata.type.toUpperCase();
+            document.getElementById('file-format').className = `format-indicator format-${fileMetadata.type}`;
+            document.getElementById('file-size').textContent = `${(fileMetadata.size / 1024 / 1024).toFixed(2)} MB`;
+            document.getElementById('load-time').textContent = `${fileMetadata.loadTime.toFixed(0)}ms`;
+        }
+
+        // Create visibility controls
+        function createVisibilityControls() {
+            if (!polygonData) return;
+
+            const controlsDiv = document.getElementById('visibility-controls');
+            controlsDiv.innerHTML = '<h3>Surface Visibility</h3>';
+
+            polygonData.surfaces.forEach((surface, index) => {
+                const container = document.createElement('div');
+                container.className = 'checkbox-container';
+
+                const checkbox = document.createElement('input');
+                checkbox.type = 'checkbox';
+                checkbox.id = `surface-${index}`;
+                checkbox.checked = true;
+                checkbox.addEventListener('change', (e) => {
+                    if (surfaceGroups[surface.facies_name]) {
+                        surfaceGroups[surface.facies_name].visible = e.target.checked;
+                    }
+                });
+
+                const colorIndicator = document.createElement('div');
+                colorIndicator.className = 'color-indicator';
+                colorIndicator.style.backgroundColor = surface.color;
+
+                const label = document.createElement('label');
+                label.setAttribute('for', `surface-${index}`);
+                label.textContent = surface.facies_name;
+
+                const stats = document.createElement('span');
+                stats.className = 'surface-stats';
+                stats.textContent = `(${surface.statistics.face_count} faces)`;
+
+                container.appendChild(checkbox);
+                container.appendChild(colorIndicator);
+                container.appendChild(label);
+                container.appendChild(stats);
+
+                controlsDiv.appendChild(container);
+            });
+
+            controlsDiv.style.display = 'block';
+        }
+
+        // Initialize Three.js scene
+        function initScene() {
+            debugLog('Initializing scene...');
+
+            if (!window.THREE) {
+                throw new Error('THREE.js is not available');
+            }
+
+            // Scene
+            scene = new THREE.Scene();
+            scene.background = new THREE.Color(0xf0f0f0);
+
+            // Camera
+            camera = new THREE.PerspectiveCamera(60, window.innerWidth / window.innerHeight, 1, 20000);
+
+            // Renderer
+            const canvas = document.getElementById('renderer');
+            if (!canvas) {
+                throw new Error('Canvas element not found');
+            }
+
+            renderer = new THREE.WebGLRenderer({
+                canvas: canvas,
+                antialias: true
+            });
+            renderer.setSize(window.innerWidth, window.innerHeight);
+            renderer.shadowMap.enabled = true;
+            renderer.shadowMap.type = THREE.PCFSoftShadowMap;
+
+            // Lighting
+            const ambientLight = new THREE.AmbientLight(0x404040, 0.4);
+            scene.add(ambientLight);
+
+            const directionalLight1 = new THREE.DirectionalLight(0xffffff, 0.8);
+            directionalLight1.position.set(1000, 1000, 1000);
+            scene.add(directionalLight1);
+
+            const directionalLight2 = new THREE.DirectionalLight(0xffffff, 0.4);
+            directionalLight2.position.set(-1000, -1000, 500);
+            scene.add(directionalLight2);
+
+            // Controls
+            setupControls();
+
+            // Handle window resize
+            window.addEventListener('resize', onWindowResize, false);
+
+            debugLog('Scene initialized successfully');
+        }
+
+        // Enhanced orbit controls
+        function setupControls() {
+            const canvas = renderer.domElement;
+
+            canvas.addEventListener('mousedown', onMouseDown);
+            canvas.addEventListener('mousemove', onMouseMove);
+            canvas.addEventListener('mouseup', onMouseUp);
+            canvas.addEventListener('wheel', onMouseWheel);
+            canvas.addEventListener('contextmenu', (e) => e.preventDefault());
+        }
+
+        function onMouseDown(event) {
+            isMouseDown = true;
+            mouseX = event.clientX;
+            mouseY = event.clientY;
+        }
+
+        function onMouseMove(event) {
+            if (!isMouseDown) return;
+
+            const deltaX = event.clientX - mouseX;
+            const deltaY = event.clientY - mouseY;
+
+            // Updated for Z-axis up angle control
+            azimuth += deltaX * 0.01;  // Horizontal rotation (around Z-axis)
+            elevation -= deltaY * 0.01; // Vertical rotation (elevation angle)
+
+            // Limit elevation range (-90° to +90°)
+            elevation = Math.max(-Math.PI/2 + 0.1, Math.min(Math.PI/2 - 0.1, elevation));
+
+            updateCameraPosition();
+
+            mouseX = event.clientX;
+            mouseY = event.clientY;
+        }
+
+        function onMouseUp() {
+            isMouseDown = false;
+        }
+
+        function onMouseWheel(event) {
+            const scale = event.deltaY > 0 ? 1.1 : 0.9;
+            cameraRadius *= scale;
+            cameraRadius = Math.max(10, Math.min(5000, cameraRadius));
+            updateCameraPosition();
+            event.preventDefault();
+        }
+
+        // Modified for Z-axis up camera position calculation
+        function updateCameraPosition() {
+            if (!dataBounds) return;
+
+            const centerX = dataBounds.center.x;
+            const centerY = dataBounds.center.y;
+            const centerZ = dataBounds.center.z;
+
+            // Z-axis up spherical coordinate system
+            // elevation: angle from XY plane upward (-π/2 to π/2)
+            // azimuth: horizontal rotation around Z-axis
+            camera.position.x = centerX + cameraRadius * Math.cos(elevation) * Math.cos(azimuth);
+            camera.position.y = centerY + cameraRadius * Math.cos(elevation) * Math.sin(azimuth);
+            camera.position.z = centerZ + cameraRadius * Math.sin(elevation);
+
+            camera.lookAt(centerX, centerY, centerZ);
+
+            // Set camera's up vector to positive Z-axis
+            camera.up.set(0, 0, 1);
+        }
+
+        // Create 3D visualization
+        function createVisualization() {
+            if (!polygonData) return;
+
+            const renderStart = performance.now();
+            debugLog('Creating 3D visualization from surface data...');
+
+            // Clear existing surfaces
+            Object.values(surfaceGroups).forEach(group => {
+                scene.remove(group);
+            });
+            surfaceGroups = {};
+
+            // Create surfaces
+            polygonData.surfaces.forEach(surfaceData => {
+                createSurfaceFromData(surfaceData);
+            });
+
+            calculateGlobalBounds(polygonData);
+            updateDataBounds();
+            resetCamera();
+            addCoordinateHelpers();
+            createVisibilityControls();
+            updateInfoPanel();
+
+            fileMetadata.renderTime = performance.now() - renderStart;
+
+            // Show UI elements
+            document.getElementById('data-source-info').style.display = 'block';
+            document.getElementById('view-controls').style.display = 'block';
+            document.getElementById('info').style.display = 'block';
+
+            debugLog('3D visualization created successfully');
+        }
+
+        // Create surface mesh from data
+        function createSurfaceFromData(surfaceData) {
+            const { facies_name, vertices, faces, color } = surfaceData;
+
+            debugLog(`Creating surface: ${facies_name} with ${vertices.length} vertices, ${faces.length} faces`);
+
+            // Create geometry
+            const geometry = new THREE.BufferGeometry();
+
+            // Convert vertices to Float32Array
+            const verticesArray = new Float32Array(vertices.length * 3);
+            for (let i = 0; i < vertices.length; i++) {
+                verticesArray[i * 3] = vertices[i][0];
+                verticesArray[i * 3 + 1] = vertices[i][1];
+                verticesArray[i * 3 + 2] = vertices[i][2];
+            }
+
+            // Convert faces to indices array
+            const indicesArray = new Uint32Array(faces.length * 3);
+            for (let i = 0; i < faces.length; i++) {
+                indicesArray[i * 3] = faces[i][0];
+                indicesArray[i * 3 + 1] = faces[i][1];
+                indicesArray[i * 3 + 2] = faces[i][2];
+            }
+
+            geometry.setAttribute('position', new THREE.BufferAttribute(verticesArray, 3));
+            geometry.setIndex(new THREE.BufferAttribute(indicesArray, 1));
+            geometry.computeVertexNormals();
+
+            // Create material
+            const material = new THREE.MeshLambertMaterial({
+                color: color,
+                side: THREE.DoubleSide,
+                transparent: false,
+                opacity: 1.0
+            });
+
+            // Create mesh
+            const mesh = new THREE.Mesh(geometry, material);
+
+            // Create group for this surface
+            const group = new THREE.Group();
+            group.add(mesh);
+            group.name = facies_name;
+
+            surfaceGroups[facies_name] = group;
+            scene.add(group);
+
+            debugLog(`Surface ${facies_name} created successfully`);
+        }
+
+
+        function resetCamera() {
+            if (!dataBounds) return;
+            azimuth = Math.PI / 4;
+            elevation = Math.PI / 6;
+            cameraRadius = Math.max(dataBounds.size.x, dataBounds.size.y, dataBounds.size.z) * 1.8;
+            updateCameraPosition();
+            debugLog('Camera reset to default view (Z-up)');
+        }
+
+        function topView() {
+            if (!dataBounds) return;
+            azimuth = 0;
+            elevation = Math.PI / 2 - 0.1;
+            cameraRadius = Math.max(dataBounds.size.x, dataBounds.size.y) * 1.2;
+            updateCameraPosition();
+            debugLog('Camera set to top view (Z+)');
+        }
+
+        function bottomView() {
+            if (!dataBounds) return;
+            azimuth = 0;
+            elevation = -Math.PI / 2 + 0.1;
+            cameraRadius = Math.max(dataBounds.size.x, dataBounds.size.y) * 1.2;
+            updateCameraPosition();
+            debugLog('Camera set to bottom view (Z-)');
+        }
+
+        function sideView() {
+            if (!dataBounds) return;
+            azimuth = Math.PI / 2;
+            elevation = 0;
+            cameraRadius = Math.max(dataBounds.size.x, dataBounds.size.z) * 1.5;
+            updateCameraPosition();
+            debugLog('Camera set to side view (Y+)');
+        }
+
+        function frontView() {
+            if (!dataBounds) return;
+            azimuth = 0;   // 0 degrees, looking along positive X direction
+            elevation = 0; // horizontal
+            cameraRadius = Math.max(dataBounds.size.y, dataBounds.size.z) * 1.5;
+            updateCameraPosition();
+            debugLog('Camera set to front view (X+)');
+        }
+
+        function backView() {
+            if (!dataBounds) return;
+            azimuth = Math.PI;
+            elevation = 0;
+            cameraRadius = Math.max(dataBounds.size.y, dataBounds.size.z) * 1.5;
+            updateCameraPosition();
+            debugLog('Camera set to back view (X-)');
+        }
+
+        // Create text texture
+        function createTextTexture(text, fontSize = 64, color = '#000000') {
+            const canvas = document.createElement('canvas');
+            const context = canvas.getContext('2d');
+
+            canvas.width = 256;
+            canvas.height = 128;
+
+            context.font = `${fontSize}px Arial`;
+            context.fillStyle = color;
+            context.textAlign = 'center';
+            context.textBaseline = 'middle';
+
+            context.clearRect(0, 0, canvas.width, canvas.height);
+            context.fillText(text, canvas.width / 2, canvas.height / 2);
+
+            const texture = new THREE.CanvasTexture(canvas);
+            texture.minFilter = THREE.LinearFilter;
+            texture.wrapS = THREE.ClampToEdgeWrapping;
+            texture.wrapT = THREE.ClampToEdgeWrapping;
+
+            return texture;
+        }
+
+        // Modified coordinate axis display for Z-axis up
+        function addCoordinateHelpers() {
+            if (!dataBounds) return;
+
+            const axisLength = Math.min(dataBounds.size.x, dataBounds.size.y, dataBounds.size.z) * 0.4;
+            const arrowLength = axisLength * 0.1;
+            const arrowRadius = axisLength * 0.02;
+
+            // Origin set at data bottom center
+            const origin = {
+                x: dataBounds.center.x,
+                y: dataBounds.center.y,
+                z: dataBounds.min.z - dataBounds.size.z * 0.1
+            };
+
+            // X-axis (red) - East-West direction
+            const xAxisGroup = new THREE.Group();
+            const xGeometry = new THREE.CylinderGeometry(axisLength * 0.005, axisLength * 0.005, axisLength, 8);
+            const xMaterial = new THREE.MeshLambertMaterial({ color: 0xff0000 });
+            const xAxis = new THREE.Mesh(xGeometry, xMaterial);
+            xAxis.position.set(origin.x + axisLength / 2, origin.y, origin.z);
+            xAxis.rotation.z = -Math.PI / 2;  // horizontal direction
+            xAxisGroup.add(xAxis);
+
+            const xArrowGeometry = new THREE.ConeGeometry(arrowRadius, arrowLength, 8);
+            const xArrow = new THREE.Mesh(xArrowGeometry, xMaterial);
+            xArrow.position.set(origin.x + axisLength, origin.y, origin.z);
+            xArrow.rotation.z = -Math.PI / 2;
+            xAxisGroup.add(xArrow);
+
+            const xLabelTexture = createTextTexture('X (East)', 36, '#ff0000');
+            const xLabelMaterial = new THREE.SpriteMaterial({ map: xLabelTexture });
+            const xLabel = new THREE.Sprite(xLabelMaterial);
+            xLabel.position.set(origin.x + axisLength * 1.3, origin.y, origin.z);
+            xLabel.scale.set(axisLength * 0.4, axisLength * 0.2, 1);
+            xAxisGroup.add(xLabel);
+
+            scene.add(xAxisGroup);
+
+            // Y-axis (green) - North-South direction
+            const yAxisGroup = new THREE.Group();
+            const yGeometry = new THREE.CylinderGeometry(axisLength * 0.005, axisLength * 0.005, axisLength, 8);
+            const yMaterial = new THREE.MeshLambertMaterial({ color: 0x00ff00 });
+            const yAxis = new THREE.Mesh(yGeometry, yMaterial);
+            yAxis.position.set(origin.x, origin.y + axisLength / 2, origin.z);
+            yAxis.rotation.x = Math.PI / 2;  // along Y direction
+            yAxisGroup.add(yAxis);
+
+            const yArrowGeometry = new THREE.ConeGeometry(arrowRadius, arrowLength, 8);
+            const yArrow = new THREE.Mesh(yArrowGeometry, yMaterial);
+            yArrow.position.set(origin.x, origin.y + axisLength, origin.z);
+            yArrow.rotation.x = Math.PI / 2;
+            yAxisGroup.add(yArrow);
+
+            const yLabelTexture = createTextTexture('Y (North)', 36, '#00ff00');
+            const yLabelMaterial = new THREE.SpriteMaterial({ map: yLabelTexture });
+            const yLabel = new THREE.Sprite(yLabelMaterial);
+            yLabel.position.set(origin.x, origin.y + axisLength * 1.3, origin.z);
+            yLabel.scale.set(axisLength * 0.4, axisLength * 0.2, 1);
+            yAxisGroup.add(yLabel);
+
+            scene.add(yAxisGroup);
+
+            // Z-axis (blue) - Vertical up
+            const zAxisGroup = new THREE.Group();
+            const zGeometry = new THREE.CylinderGeometry(axisLength * 0.005, axisLength * 0.005, axisLength, 8);
+            const zMaterial = new THREE.MeshLambertMaterial({ color: 0x0000ff });
+            const zAxis = new THREE.Mesh(zGeometry, zMaterial);
+            zAxis.position.set(origin.x, origin.y, origin.z + axisLength / 2);
+            // Z-axis doesn't need rotation, it's already vertical
+            zAxisGroup.add(zAxis);
+
+            const zArrowGeometry = new THREE.ConeGeometry(arrowRadius, arrowLength, 8);
+            const zArrow = new THREE.Mesh(zArrowGeometry, zMaterial);
+            zArrow.position.set(origin.x, origin.y, origin.z + axisLength);
+            zAxisGroup.add(zArrow);
+
+            const zLabelTexture = createTextTexture('Z (Up)', 36, '#0000ff');
+            const zLabelMaterial = new THREE.SpriteMaterial({ map: zLabelTexture });
+            const zLabel = new THREE.Sprite(zLabelMaterial);
+            zLabel.position.set(origin.x, origin.y, origin.z + axisLength * 1.3);
+            zLabel.scale.set(axisLength * 0.4, axisLength * 0.2, 1);
+            zAxisGroup.add(zLabel);
+
+            scene.add(zAxisGroup);
+
+            debugLog('Added coordinate axes with Z-up orientation');
+        }
+
+        function toggleWireframe() {
+            wireframeMode = !wireframeMode;
+            Object.values(surfaceGroups).forEach(group => {
+                group.traverse((child) => {
+                    if (child.isMesh) {
+                        child.material.wireframe = wireframeMode;
+                    }
+                });
+            });
+            debugLog(`Wireframe mode: ${wireframeMode ? 'ON' : 'OFF'}`);
+        }
+
+        function toggleDebug() {
+            debugMode = !debugMode;
+            const debugPanel = document.getElementById('debug');
+            debugPanel.style.display = debugMode ? 'block' : 'none';
+
+            if (debugMode) {
+                document.getElementById('debug-content').innerHTML = 'Debug mode enabled (Z-up coordinate system)<br>';
+                debugLog('Debug panel opened');
+            }
+        }
+
+        function onWindowResize() {
+            camera.aspect = window.innerWidth / window.innerHeight;
+            camera.updateProjectionMatrix();
+            renderer.setSize(window.innerWidth, window.innerHeight);
+        }
+
+        function animate() {
+            requestAnimationFrame(animate);
+            renderer.render(scene, camera);
+        }
+
+        // Main initialization function
+        async function initApp() {
+            try {
+                console.log('Initializing Binary Polygon Surface Viewer with Z-up coordinate system...');
+
+                document.getElementById('loading-detail').textContent = 'Loading Three.js library...';
+
+                if (!checkThreeJS()) {
+                    await loadThreeJS();
+                }
+
+                if (!checkThreeJS()) {
+                    throw new Error('Three.js library failed to load');
+                }
+
+                console.log('Three.js loaded successfully, version:', THREE.REVISION);
+
+                document.getElementById('loading-detail').textContent = 'Initializing 3D scene...';
+                initScene();
+
+                // Start animation loop
+                animate();
+
+                // Load data from GitHub
+                document.getElementById('loading-detail').textContent = 'Loading surface data from GitHub...';
+                const data = await loadGitHubData();
+
+                document.getElementById('loading-detail').textContent = 'Processing surface data...';
+                polygonData = data;
+
+                document.getElementById('loading-detail').textContent = 'Creating 3D visualization...';
+                createVisualization();
+
+                // Hide loading indicator
+                document.getElementById('loading').style.display = 'none';
+
+                debugLog('Application initialized successfully with Z-up coordinate system');
+
+            } catch (error) {
+                console.error('Initialization failed:', error);
+                showError('GitHub Loading Failed', error.message, error.stack);
+            }
+        }
+
+        // Start application
+        window.addEventListener('load', initApp);
     </script>
 </body>
 </html>